import numpy as np


class ProgressiveLearner:
    def __init__(self, default_transformer_class = None, default_transformer_kwargs = {},
        default_voter_class = None, default_voter_kwargs = {},
        default_decider_class = None, default_decider_kwargs = {}
    ):
        """
        Doc strings here.
        """
        
<<<<<<< HEAD
        self.X_by_task_id = {}
        self.y_by_task_id = {}
=======
        self.task_id_to_X = {}
        self.task_id_to_y = {}
>>>>>>> f6400623

        self.transformer_id_to_transformers = {} # transformer id to a fitted transformers
        self.task_id_to_transformer_id_to_voters = {} # task id to a map from transformer ids to a fitted voter
        self.task_id_to_decider = {} # task id to a fitted decider 
        
        self.transformer_id_to_voter_class = {} # might be expensive to keep around and hints at need for default voters
        self.transformer_id_to_voter_kwargs = {}

        self.task_id_to_decider_class = {} # task id to uninstantiated decider class
        self.task_id_to_decider_kwargs = {} # task id to decider kwargs 

        self.default_transformer_class = default_transformer_class
        self.default_transformer_kwargs = default_transformer_kwargs

        self.default_voter_class = default_voter_class
        self.default_voter_kwargs = default_voter_kwargs

        self.default_decider_class = default_decider_class
        self.default_decider_kwargs = default_decider_kwargs
        
    def get_transformer_ids(self):
        """
        Doc strings here.
        """
<<<<<<< HEAD
        return np.array(list(self.transformer_id_to_transformer.keys()))
=======
        return np.array(transformer_id_to_transformers.keys())
>>>>>>> f6400623

    def get_task_ids(self):
        """
        Doc strings here.
        """
<<<<<<< HEAD
        return np.array(list(self.task_id_to_deciders.keys()))
=======
        return np.array(task_id_to_decider.keys())
>>>>>>> f6400623
    
    def _append_transformer(self, transformer_id, transformer):
        if transformer_id in self.get_transformer_ids():
            self.transformer_id_to_transformers[transformer_id].append(transformer)
        else:
            self.transformer_id_to_transformers[transformer_id] = [transformer]
            
    def _append_voter(self, transformer_id, task_id, voter):
        if transformer_id in self.get_transformer_ids() and task_id in self.get_task_ids():
<<<<<<< HEAD
            self.task_id_to_transformer_id_to_voter[task_id][transformer_id].append(voter)
        elif task_id not in self.get_task_ids():
            self.task_id_to_transformer_id_to_voter[task_id] = {transformer_id: [voter]}
=======
            self.task_id_to_transformer_id_to_voters[task_id][transformer_id].append(voter)
>>>>>>> f6400623
        else:
            self.task_id_to_transformer_id_to_voters[task_id][transformer_id] = [voter]
            
    def _get_transformer_voter_decider_idx(self, n, transformer_voter_decider_split):
        if transformer_voter_decider_split is None:
            transformer_idx, voter_idx, decider_idx = np.arange(n), np.arange(n), np.arange(n)
        elif np.sum(transformer_voter_decider_split) > 1:
            transformer_idx, voter_idx, decider_idx = [np.random.choice(np.arange(n), int(n*split)) for split in transformer_voter_decider_split]
        else:
            transformer_idx = np.random.choice(
                np.arange(n), 
                int(n*transformer_voter_decider_split[0])
            )

            voter_idx = np.random.choice(
                np.delete(np.arange(n), transformer_idx), 
                int(n*transformer_voter_decider_split[1])
            )

            decider_idx = np.random.choice(
                np.delete(np.arange(n), np.concatenate((transformer_idx, voter_idx))),
                int(n*transformer_voter_decider_split[2])
            )
        return transformer_idx, voter_idx, decider_idx

    def set_transformer(self, 
        X=None, y=None, transformer_id=None, transformer_class=None, transformer_kwargs={}, default_voter_class = None, default_voter_kwargs = {},
        transformer = None, acorn=None):
        """
        Doc string here.
        """

        # Keyword argument checking / default behavior

        if transformer_id is None:
            transformer_id = len(self.get_transformer_ids())

        if X is None and y is None:
            if transformer.is_fitted(): # need to define CHECK_IF_FITTED method
                self._append_transformer(transformer_id, transformer)
            else:
                raise ValueError('transformer_class is not fitted and X is None and y is None.')
            return 

        # Type check X

        if transformer_class is None:
            if self.default_transformer_class is None:
                raise ValueError("transformer_class is None and 'default_transformer_class' is None.")
            else:
                transformer_class = self.default_transformer_class

        # Fit transformer and new voter
        if y is None:
            self._append_transformer(transformer_id, transformer_class(**transformer_kwargs).fit(X))
        else:
            # Type check y
            self._append_transformer(transformer_id, transformer_class(**transformer_kwargs).fit(X, y))
            
        self.transformer_id_to_voter_class[transformer_id] = default_voter_class
        self.transformer_id_to_voter_kwargs[transformer_id] = default_voter_kwargs

    def set_voter(self, X, y, transformer_id, task_id = None,
         voter_class = None, voter_kwargs = {}, bag_id = None):

        # Type check X

        # Type check y
        
        if task_id is None:
            task_id = len(self.get_task_ids())
            
        if voter_class is None:
            if self.transformer_id_to_voter_class[transformer_id] is not None:
                voter_class = self.transformer_id_to_voter_class[transformer_id]
            elif self.default_voter_class is not None:
                voter_class = self.default_voter_class
            else:
                raise ValueError("voter_class is None, the default voter class for the overall learner is None, and the default voter class for this transformer is None.")

        if voter_kwargs is None:
            if self.transformer_id_to_voter_kwargs[transformer_id] is not None:
                voter_kwargs = self.transformer_id_to_voter_kwargs[transformer_id]
            elif self.default_voter_kwargs is not None:
                voter_kwargs = self.default_voter_kwargs
            else:
                raise ValueError("voter_kwargs is None, the default voter kwargs for the overall learner is None, and the default voter kwargs for this transformer is None.")
        
        if bag_id == None:
            transformers = self.transformer_id_to_transformers[transformer_id]
        else:
            transformers = [bag_id]
        for _, transformer in enumerate(transformers):
            self._append_voter(transformer_id, task_id, voter_class(**voter_kwargs).fit(transformer.transform(X), y))

    def set_decider(self, task_id, transformer_ids,
        decider_class=None, decider_kwargs={}, X=None, y=None
        ):

        if decider_class is None:
            if self.default_decider_class is None:
                raise ValueError("decider_class is None and 'default_decider_class' is None.")
            else:
                decider_class = self.default_decider_class

        if decider_kwargs is None:
            if self.default_decider_kwargs is None:
                raise ValueError("decider_kwargs is None and 'default_decider_kwargs' is None.")
            else:
                decider_class = self.default_decider_kwargs
                
<<<<<<< HEAD
        # transformer_dict = {transformer_id : self.transformer_id_to_transformer[transformer_id] for transformer_id in transformer_ids}
        # voter_dict = {transformer_id : self.task_id_to_transformer_id_to_voter[transformer_id][task_id] for transformer_id in transformer_ids}

        # self.task_id_to_deciders[task_id] = decider_class(**decider_kwargs).fit(transformer_dict, voter_dict, X, y)
=======
        transformer_dict = {transformer_id : self.transformer_id_to_transformers[transformer_id] for transformer_id in transformer_ids}
        voter_dict = {transformer_id : self.task_id_to_transformer_id_to_voters[transformer_id][task_id] for transformer_id in transformer_ids}

        self.task_id_to_decider[task_id] = decider_class(**decider_kwargs).fit(transformer_dict, voter_dict, X, y)
>>>>>>> f6400623
        
        self.task_id_to_deciders[task_id] = decider_class(**decider_kwargs).fit(X, y)

        self.task_id_to_decider_class[task_id] = decider_class
        self.task_id_to_decider_kwargs[task_id] = decider_kwargs
        
    def add_task(self, X, y, task_id=None, transformer_voter_decider_split = None, num_transformers = 1,
        tranformer_class=None, transformer_kwargs={}, 
        voter_class=None, voter_kwargs={}, 
        decider_class=None, decider_kwargs={}):
        """
        Doc strings here.
        """
    
        # Type check X

        # Type check y
        
        self.task_id_to_X[task_id] = X
        self.task_id_to_y[task_id] = y
        
        # Keyword argument checking / default behavior

        if task_id is None:
            task_id = max(len(self.get_transformer_ids()), len(self.get_task_ids())) #come up with something that has fewer collisions

        if transformer_class is None and train_transformer:
            if self.default_transformer_class is None:
                raise ValueError("transformer_class is None and 'default_transformer_class' is None.")
            else:
                transformer_class = self.default_transformer_class

        if voter_class is None:
            if self.default_voter_class is None:
                raise ValueError("voter_class is None and 'default_voter_class' is None.")
            else:
                voter_class = self.default_voter_class

        if decider_class is None:
            if self.default_decider_class is None:
                raise ValueError("decider_class is None and 'default_decider_class' is None.")
            else:
                decider_class = self.default_decider_class
                
        if transformer_kwargs is None and train_transformer:
            if self.default_transformer_kwargs is None:
                raise ValueError("transformer_kwargs is None and 'default_transformer_kwargs' is None.")
            else:
                transformer_kwargs = self.default_transformer_kwargs

        if voter_kwargs is None:
            if self.default_voter_kwargs is None:
                raise ValueError("voter_kwargs is None and 'default_voter_kwargs' is None.")
            else:
                voter_kwargs = self.default_voter_kwargs

        if decider_kwargs is None:
            if self.default_decider_kwargs is None:
                raise ValueError("decider_kwargs is None and 'default_decider_kwargs' is None.")
            else:
                decider_kwargs = self.default_decider_kwargs
        
        for transformer_num in range(num_transformers):
            transformer_idx, voter_idx, decider_idx = self._get_transformer_voter_decider_idx(len(X), transformer_voter_decider_split)
                
            self.set_transformer(X[transformer_idx], y[transformer_idx], task_id, tranformer_class, transformer_kwargs, voter_class, voter_kwargs)
        
            # train voters from previous tasks to new task
            for transformer_id in self.get_transformer_ids():
                if transformer_id == task_id:
                    self.set_voter(X[voter_idx], y[voter_idx], transformer_id, task_id, voter_class, voter_kwargs, bag_id = transformer_num)
                else:
                    self.set_voter(X, y, transformer_id, task_id, bag_id = transformer_num)
            if transformer_num == num_transformers - 1:
                self.set_decider(task_id, self.get_transformer_ids(), decider_class, decider_kwargs, X[decider_idx], y[decider_idx])

            # train voters from new transformer to previous tasks
            if num_transformers > 0:
                for existing_task_id in self.get_task_ids():
                    if existing_task_id == task_id:
                        continue
                    else:
                        existing_X = self.task_id_to_X[existing_task_id]
                        existing_y = self.task_id_to_y[existing_task_id]
                        self.set_voter(existing_X, existing_y, task_id, existing_task_id, bag_id = transformer_num)
                        if transformer_num == num_transformers - 1:
                            self.set_decider(existing_task_id, self.get_transformer_ids(), X = existing_X, y = existing_y)

        
    def predict(self, X, task_id):
        transformer_ids = self.task_id_to_decider[task_id].transformer_ids

        transformer_id_to_votes = {}
        for i, transformer_id in enumerate(transformer_ids):
            for transformer_num, transformer in enumerate(self.transformer_id_to_transformers[transformer_id]):
                X_transformed = transformer.transform(X)
                vote = self.task_id_to_transformer_id_to_voters[task_id][transformer_id][transformer_num].vote(X_transformed)
                if transformer_num == 0:
                    transformer_id_to_votes[transformer_id] = [vote]
                else:
                    transformer_id_to_votes[transformer_id].append(vote)
        return self.task_id_to_decider[task_id].predict(transformer_id_to_votes)<|MERGE_RESOLUTION|>--- conflicted
+++ resolved
@@ -10,13 +10,8 @@
         Doc strings here.
         """
         
-<<<<<<< HEAD
-        self.X_by_task_id = {}
-        self.y_by_task_id = {}
-=======
         self.task_id_to_X = {}
         self.task_id_to_y = {}
->>>>>>> f6400623
 
         self.transformer_id_to_transformers = {} # transformer id to a fitted transformers
         self.task_id_to_transformer_id_to_voters = {} # task id to a map from transformer ids to a fitted voter
@@ -41,21 +36,13 @@
         """
         Doc strings here.
         """
-<<<<<<< HEAD
         return np.array(list(self.transformer_id_to_transformer.keys()))
-=======
-        return np.array(transformer_id_to_transformers.keys())
->>>>>>> f6400623
 
     def get_task_ids(self):
         """
         Doc strings here.
         """
-<<<<<<< HEAD
         return np.array(list(self.task_id_to_deciders.keys()))
-=======
-        return np.array(task_id_to_decider.keys())
->>>>>>> f6400623
     
     def _append_transformer(self, transformer_id, transformer):
         if transformer_id in self.get_transformer_ids():
@@ -65,13 +52,9 @@
             
     def _append_voter(self, transformer_id, task_id, voter):
         if transformer_id in self.get_transformer_ids() and task_id in self.get_task_ids():
-<<<<<<< HEAD
             self.task_id_to_transformer_id_to_voter[task_id][transformer_id].append(voter)
         elif task_id not in self.get_task_ids():
             self.task_id_to_transformer_id_to_voter[task_id] = {transformer_id: [voter]}
-=======
-            self.task_id_to_transformer_id_to_voters[task_id][transformer_id].append(voter)
->>>>>>> f6400623
         else:
             self.task_id_to_transformer_id_to_voters[task_id][transformer_id] = [voter]
             
@@ -183,17 +166,10 @@
             else:
                 decider_class = self.default_decider_kwargs
                 
-<<<<<<< HEAD
         # transformer_dict = {transformer_id : self.transformer_id_to_transformer[transformer_id] for transformer_id in transformer_ids}
         # voter_dict = {transformer_id : self.task_id_to_transformer_id_to_voter[transformer_id][task_id] for transformer_id in transformer_ids}
 
         # self.task_id_to_deciders[task_id] = decider_class(**decider_kwargs).fit(transformer_dict, voter_dict, X, y)
-=======
-        transformer_dict = {transformer_id : self.transformer_id_to_transformers[transformer_id] for transformer_id in transformer_ids}
-        voter_dict = {transformer_id : self.task_id_to_transformer_id_to_voters[transformer_id][task_id] for transformer_id in transformer_ids}
-
-        self.task_id_to_decider[task_id] = decider_class(**decider_kwargs).fit(transformer_dict, voter_dict, X, y)
->>>>>>> f6400623
         
         self.task_id_to_deciders[task_id] = decider_class(**decider_kwargs).fit(X, y)
 
