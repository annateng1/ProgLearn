--- conflicted
+++ resolved
@@ -98,9 +98,6 @@
         return self.lf.predict(X, 0)
 
     def predict_proba(self, X):
-<<<<<<< HEAD
-        return self.lf.predict_proba(X, 0)
-=======
     	"""
     	returns the posterior probabilities of each class for data X
 
@@ -109,31 +106,4 @@
     	X : numpy array (number of examples by number of classes)
     		The data that will have its posterior probabilities returned
     	"""
-        return self.lf.predict_proba(X, 0)
-
-
-class TransferForest:
-    def __init__(self, n_estimators=100):
-        self.lf = LifelongClassificationForest(n_estimators=n_estimators)
-        self.source_ids = []
-
-    def add_source_task(self, X, y, task_id=None):
-        self.lf.add_task(
-            X, y, task_id=task_id, transformer_voter_decider_split=[0.9, 0.1, 0]
-        )
-        self.source_ids.append(task_id)
-        return self
-
-    def add_target_task(self, X, y, task_id=None):
-        self.lf.add_task(
-            X, y, task_id=task_id, transformer_voter_decider_split=[0.1, 0.9, 0]
-        )
-        self.target_id = task_id
-        return self
-
-    def predict(self, X):
-        return self.lf.predict(X, self.target_id, transformer_ids=self.source_ids)
-
-    def predict_proba(self, X):
-        return self.lf.predict_proba(X, self.target_id, transformer_ids=self.source_ids)
->>>>>>> 8c3d2acb
+        return self.lf.predict_proba(X, 0)