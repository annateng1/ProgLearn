--- conflicted
+++ resolved
@@ -17,14 +17,12 @@
             default_transformer_kwargs={},
             default_voter_class=TreeClassificationVoter,
             default_voter_kwargs={"finite_sample_correction": finite_sample_correction},
-<<<<<<< HEAD
             default_decider_class=SimpleArgmaxAverage,
-            default_decider_kwargs={},
-=======
-            default_decider_class=SimpleAverage,
->>>>>>> ea92f99d
+            default_decider_kwargs={}，
         )
 
+        
+       
     def add_task(
         self, X, y, task_id=None):
         self.pl.add_task(
