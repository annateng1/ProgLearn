"""
Main Author: Will LeVine 
Corresponding Email: levinewill@icloud.com
"""
import numpy as np
from sklearn.neighbors import KNeighborsClassifier
from sklearn.utils.validation import (
    check_X_y,
    check_array,
    check_is_fitted,
)
from sklearn.utils.multiclass import check_classification_targets
from .base import BaseClassificationVoter


class TreeClassificationVoter(BaseClassificationVoter):
    """
    A class used to vote on data transformed under a tree, which inherits from
    the BaseClassificationVoter class in base.py.

    Parameters
    ----------
    kappa : float
        coefficient for finite sample correction
        If set to default, no finite sample correction is performed.

    classes : list, default=[]
        list of all possible output label values

    Attributes
    ----------
    missing_label_indices_ : list
        a (potentially empty) list of label values
        that exist in the ``classes`` parameter but
        are missing in the latest ``fit`` function
        call

    uniform_posterior_ : ndarray of shape (n_classes,)
        the uniform posterior associated with the
    """

    def __init__(self, kappa=np.inf, classes=[]):
        self.kappa = kappa
        self.classes = classes

    def fit(self, X, y):
        """
        Fits transformed data X given corresponding class labels y.

        Parameters
        ----------
        X : array of shape [n_samples, n_features]
            the transformed input data
        y : array of shape [n_samples]
            the class labels

        Returns
        -------
        self : TreeClassificationVoter
            The object itself.
        """
        check_classification_targets(y)

        num_fit_classes = len(np.unique(y))
        self.missing_label_indices_ = []

        if np.asarray(self.classes).size != 0 and num_fit_classes < len(self.classes):
            for idx, label in enumerate(self.classes):
                if label not in np.unique(y):
                    self.missing_label_indices_.append(idx)

        self.uniform_posterior_ = np.ones(num_fit_classes) / num_fit_classes

        self.leaf_to_posterior_ = {}

        for leaf_id in np.unique(X):
            idxs_in_leaf = np.where(X == leaf_id)[0]
            class_counts = [
                len(np.where(y[idxs_in_leaf] == y_val)[0]) for y_val in np.unique(y)
            ]
            posteriors = np.nan_to_num(np.array(class_counts) / np.sum(class_counts))

<<<<<<< HEAD
            posteriors = self._finite_sample_correction(
                posteriors, len(idxs_in_leaf), self.kappa
            )
=======
            if self.finite_sample_correction:
                posteriors = self._finite_sample_correction(
                    posteriors, len(idxs_in_leaf), num_fit_classes
                )
>>>>>>> f4d4d32e

            self.leaf_to_posterior_[leaf_id] = posteriors

        return self

    def predict_proba(self, X):
        """
        Returns the posterior probabilities of each class for data X.

        Parameters
        ----------
        X : array of shape [n_samples, n_features]
            the transformed input data

        Returns
        -------
        y_proba_hat : ndarray of shape [n_samples, n_classes]
            posteriors per example

        Raises
        ------
        NotFittedError
            When the model is not fitted.
        """
        check_is_fitted(self)
        votes_per_example = []
        for x in X:
            if x in list(self.leaf_to_posterior_.keys()):
                votes_per_example.append(self.leaf_to_posterior_[x])
            else:
                votes_per_example.append(self.uniform_posterior_)

        votes_per_example = np.array(votes_per_example)

        if len(self.missing_label_indices_) > 0:
            for i in self.missing_label_indices_:
                new_col = np.zeros(votes_per_example.shape[0])
                votes_per_example = np.insert(votes_per_example, i, new_col, axis=1)

        return votes_per_example

    def predict(self, X):
        """
        Returns the predicted class labels for data X.

        Parameters
        ----------
        X : array of shape [n_samples, n_features]
            the transformed input data

        Returns
        -------
        y_hat : ndarray of shape [n_samples]
            predicted class label per example

        Raises
        ------
        NotFittedError
            When the model is not fitted.
        """
        return self.classes[np.argmax(self.predict_proba(X), axis=1)]

    def _finite_sample_correction(self, posteriors, num_points_in_partition, kappa):
        """
        Encourage posteriors to approach uniform when there is low data through a finite sample correction.


        Parameters
        ----------
        posteriors : array of shape[n_samples, n_classes]
            posterior of each class for each sample
        num_points_in_partition : int
            number of samples in this particular transformation
        kappa : float
            coefficient for finite sample correction

        Returns
        -------
        y_proba_hat : ndarray of shape [n_samples, n_classes]
            posteriors per example
        """
        correction_constant = 1 / (kappa * num_points_in_partition)

        zero_posterior_idxs = np.where(posteriors == 0)[0]
        posteriors[zero_posterior_idxs] = correction_constant

        posteriors /= sum(posteriors)

        return posteriors


class KNNClassificationVoter(BaseClassificationVoter):
    """
    A class used to vote on data under any transformer outputting data
    in continuous Euclidean space, which inherits from the BaseClassificationVoter
    class in base.py.

    Parameters
    ----------
    k : int
        integer indicating number of neighbors to use for each prediction during
        fitting and voting

    kwargs : dictionary, default={}
        contains all keyword arguments for the underlying KNN

    classes : list, default=[]
        list of all possible output label values

    Attributes
    ----------
    missing_label_indices_ : list
        a (potentially empty) list of label values
        that exist in the ``classes`` parameter but
        are missing in the latest ``fit`` function
        call

    knn_ : sklearn.neighbors.KNeighborsClassifier
        the internal sklearn instance of KNN
        classifier
    """

    def __init__(self, k=None, kwargs={}, classes=[]):
        self.k = k
        self.kwargs = kwargs
        self.classes = classes

    def fit(self, X, y):
        """
        Fits data X given class labels y.

        Parameters
        ----------
        X : array of shape [n_samples, n_features]
            the transformed data that will be trained on
        y : array of shape [n_samples]
            the label for class membership of the given data

        Returns
        -------
        self : KNNClassificationVoter
            The object itself.
        """
        X, y = check_X_y(X, y)
        k = int(np.log2(len(X))) if self.k == None else self.k
        self.knn_ = KNeighborsClassifier(k, **self.kwargs)
        self.knn_.fit(X, y)

        num_classes = len(np.unique(y))
        self.missing_label_indices_ = []

        if np.asarray(self.classes).size != 0 and num_classes < len(self.classes):
            for idx, label in enumerate(self.classes):
                if label not in np.unique(y):
                    self.missing_label_indices_.append(idx)

        return self

    def predict_proba(self, X):
        """
        Returns the posterior probabilities of each class for data X.

        Parameters
        ----------
        X : array of shape [n_samples, n_features]
            the transformed input data

        Returns
        -------
        y_proba_hat : ndarray of shape [n_samples, n_classes]
            posteriors per example

        Raises
        ------
        NotFittedError
            When the model is not fitted.
        """
        check_is_fitted(self)
        X = check_array(X)
        votes_per_example = self.knn_.predict_proba(X)

        if len(self.missing_label_indices_) > 0:
            for i in self.missing_label_indices_:
                new_col = np.zeros(votes_per_example.shape[0])
                votes_per_example = np.insert(votes_per_example, i, new_col, axis=1)

        return votes_per_example

    def predict(self, X):
        """
        Returns the predicted class labels for data X.

        Parameters
        ----------
        X : array of shape [n_samples, n_features]
            the transformed input data

        Returns
        -------
        y_hat : ndarray of shape [n_samples]
            predicted class label per example

        Raises
        ------
        NotFittedError
            When the model is not fitted.
        """
        return self.classes[np.argmax(self.predict_proba(X), axis=1)]<|MERGE_RESOLUTION|>--- conflicted
+++ resolved
@@ -79,18 +79,9 @@
                 len(np.where(y[idxs_in_leaf] == y_val)[0]) for y_val in np.unique(y)
             ]
             posteriors = np.nan_to_num(np.array(class_counts) / np.sum(class_counts))
-
-<<<<<<< HEAD
             posteriors = self._finite_sample_correction(
                 posteriors, len(idxs_in_leaf), self.kappa
             )
-=======
-            if self.finite_sample_correction:
-                posteriors = self._finite_sample_correction(
-                    posteriors, len(idxs_in_leaf), num_fit_classes
-                )
->>>>>>> f4d4d32e
-
             self.leaf_to_posterior_[leaf_id] = posteriors
 
         return self
