--- conflicted
+++ resolved
@@ -214,13 +214,7 @@
 
         X = self.task_id_to_X[task_id]
         y = self.task_id_to_y[task_id]
-<<<<<<< HEAD
-                
-        if bag_id == None:
-=======
-
         if bag_id is None:
->>>>>>> 0e8457cb
             transformers = self.transformer_id_to_transformers[transformer_id]
         else:
             transformers = [self.transformer_id_to_transformers[transformer_id][bag_id]]
@@ -230,23 +224,11 @@
                     transformer_num
                 ]
             else:
-<<<<<<< HEAD
                 voter_data_idx = np.delete(range(len(X)), self.task_id_to_decider_idx[task_id])
             self._append_voter(transformer_id, task_id, voter_class(**voter_kwargs).fit(transformer.transform(X[voter_data_idx]), y[voter_data_idx]))
             
             
-=======
-                voter_data_idx = np.delete(
-                    range(len(X)), self.task_id_to_decider_idx[task_id]
-                )
-            self._append_voter(
-                transformer_id,
-                task_id,
-                voter_class(**voter_kwargs).fit(
-                    transformer.transform(X[voter_data_idx]), y[voter_data_idx]
-                ),
-            )
->>>>>>> 0e8457cb
+
 
     def set_decider(
         self, task_id, transformer_ids, decider_class=None, decider_kwargs=None
@@ -360,7 +342,6 @@
             )
 
         # train voters and deciders from new transformer to previous tasks
-<<<<<<< HEAD
         for existing_task_id in np.intersect1d(backward_task_ids, self.get_task_ids()):
             self.set_voter(transformer_id = transformer_id, 
                            task_id = existing_task_id)
@@ -374,35 +355,7 @@
                  voter_class = None, voter_kwargs = None,
                  decider_class = None, decider_kwargs = None,
                  backward_task_ids = None, forward_transformer_ids = None):
-        
-=======
-        for existing_task_id in backward_task_ids:
-            self.set_voter(transformer_id=transformer_id, task_id=existing_task_id)
-            self.set_decider(
-                task_id=existing_task_id,
-                transformer_ids=list(
-                    self.task_id_to_transformer_id_to_voters[existing_task_id].keys()
-                ),
-            )
-
-    def add_task(
-        self,
-        X,
-        y,
-        task_id=None,
-        transformer_voter_decider_split=[0.67, 0.33, 0],
-        num_transformers=1,
-        transformer_class=None,
-        transformer_kwargs=None,
-        voter_class=None,
-        voter_kwargs=None,
-        decider_class=None,
-        decider_kwargs=None,
-        backward_task_ids=None,
-        forward_transformer_ids=None,
-    ):
-
->>>>>>> 0e8457cb
+       
         if task_id is None:
             task_id = max(
                 len(self.get_transformer_ids()), len(self.get_task_ids())
